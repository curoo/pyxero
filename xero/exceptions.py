--- conflicted
+++ resolved
@@ -21,22 +21,11 @@
         if response.headers['content-type'].startswith('application/json'):
             data = json.loads(response.text)
             msg = "%s: %s" % (data['Type'], data['Message'])
-<<<<<<< HEAD
-            try:
-                self.errors = [err['Message']
-                    for elem in data['Elements']
-                    for err in elem['ValidationErrors']
-                ]
-            except KeyError:
-                self.errors = [data['Message']]
-            self.problem = self.errors[0]
-=======
             self.errors = [err['Message']
                 for elem in data.get('Elements', [])
                 for err in elem.get('ValidationErrors', [])
             ]
             self.problem = self.errors[0] if len(self.errors) > 0 else None
->>>>>>> f9170809
             super(XeroBadRequest, self).__init__(response, msg=msg)
 
         elif response.headers['content-type'].startswith('text/html'):
